__all__ = (
    "TotalPowerMetric",
    "StaticProbesFoMEmulatorMetricSimple",
    "TomographicClusteringSigma8biasMetric",
)

import warnings

import healpy as hp
import numpy as np
from scipy import interpolate
from scipy.stats import median_abs_deviation
from astropy import units as u
from astropy.coordinates import SkyCoord
from sklearn.cluster import KMeans
from copy import deepcopy

from ..maf_contrib.static_probes_fom_summary_metric import StaticProbesFoMEmulatorMetric
from .area_summary_metrics import AreaThresholdMetric
from .base_metric import BaseMetric

# Cosmology-related summary metrics.
# These generally calculate a FoM for various DESC metrics.


class TotalPowerMetric(BaseMetric):
    """Calculate the total power in the angular power spectrum,
    between lmin/lmax.

    Parameters
    ----------
    lmin : `float`, optional
        Minimum ell value to include when calculating total power.
    lmax : `float`, optional
        Maximum ell value to include when calculating total power.
    remove_monopole : `bool`, optional
        Flag to remove monopole when calculating total power.
    remove_dipole : `bool`, optional
        Flag  to remove dipole when calculating total power.
    col : `str`, optional
        The column name to operate on.
        For summary metrics, this is almost always `metricdata`.
    mask_val : `float` or np.nan, optional
        The mask value to apply to the metric values when passed.
        If this attribute exists, the metric_values will be passed
        using metric_values.filled(mask_val).
        If mask_val is `None` for a metric, metric_values will be passed
        using metric_values.compressed().
    """

    def __init__(
        self,
        lmin=100.0,
        lmax=300.0,
        remove_monopole=True,
        remove_dipole=True,
        col="metricdata",
        mask_val=np.nan,
        **kwargs,
    ):
        self.lmin = lmin
        self.lmax = lmax
        self.remove_monopole = remove_monopole
        self.remove_dipole = remove_dipole
        super().__init__(col=col, mask_val=mask_val, **kwargs)

    def run(self, data_slice, slice_point=None):
        # Calculate the power spectrum.
        data = data_slice[self.colname]
        if self.remove_monopole:
            data = hp.remove_monopole(data, verbose=False, bad=self.mask_val)
        if self.remove_dipole:
            data = hp.remove_dipole(data, verbose=False, bad=self.mask_val)
        cl = hp.anafast(data)
        ell = np.arange(np.size(cl))
        condition = np.where((ell <= self.lmax) & (ell >= self.lmin))[0]
        totalpower = np.sum(cl[condition] * (2 * ell[condition] + 1))
        return totalpower


class StaticProbesFoMEmulatorMetricSimple(BaseMetric):
    """Calculate the FoM for the combined static probes
    (3x2pt, i.e. Weak Lensing, LSS, Clustering).

    Parameters
    ----------
    year : `int`, optional
        The year of the survey to calculate FoM.
        This calibrates expected depth and area.

    Returns
    -------
    result : `float`
        The simple 3x2pt FoM emulator value, for the
        years where the correlation between area/depth and value is defined.

    Notes
    -----
    This FoM is purely statistical and does not factor in systematics.
    The implementation here is simpler than in
    `rubin_sim.maf.mafContrib.StaticProbesFoMEmulatorMetric`, and that
    more sophisticated version should replace this metric.

    This version of the emulator was used to generate the results in
    https://ui.adsabs.harvard.edu/abs/2018arXiv181200515L/abstract

    Note that this is truly a summary metric and should be run on the
    output of Exgalm5_with_cuts.
    """

    def __init__(self, year=10, **kwargs):
        self.year = year
        super().__init__(col="metricdata", mask_val=-666, **kwargs)

    def run(self, data_slice, slice_point=None):
        # derive nside from length of data slice
        nside = hp.npix2nside(len(data_slice))
        pix_area = hp.nside2pixarea(nside, degrees=True)

        # Chop off any outliers (and also the masked value)
        good_pix = np.where(data_slice[self.col] > 0)[0]

        # Calculate area and med depth from
        area = pix_area * np.size(good_pix)
        median_depth = np.median(data_slice[self.col][good_pix])

        # FoM is calculated at the following values
        if self.year == 1:
            areas = [7500, 13000, 16000]
            depths = [24.9, 25.2, 25.5]
            fom_arr = [
                [1.212257e02, 1.462689e02, 1.744913e02],
                [1.930906e02, 2.365094e02, 2.849131e02],
                [2.316956e02, 2.851547e02, 3.445717e02],
            ]
        elif self.year == 3:
            areas = [10000, 15000, 20000]
            depths = [25.5, 25.8, 26.1]
            fom_arr = [
                [1.710645e02, 2.246047e02, 2.431472e02],
                [2.445209e02, 3.250737e02, 3.516395e02],
                [3.173144e02, 4.249317e02, 4.595133e02],
            ]

        elif self.year == 6:
            areas = [10000, 15000, 2000]
            depths = [25.9, 26.1, 26.3]
            fom_arr = [
                [2.346060e02, 2.414678e02, 2.852043e02],
                [3.402318e02, 3.493120e02, 4.148814e02],
                [4.452766e02, 4.565497e02, 5.436992e02],
            ]

        elif self.year == 10:
            areas = [10000, 15000, 20000]
            depths = [26.3, 26.5, 26.7]
            fom_arr = [
                [2.887266e02, 2.953230e02, 3.361616e02],
                [4.200093e02, 4.292111e02, 4.905306e02],
                [5.504419e02, 5.624697e02, 6.441837e02],
            ]
        else:
            warnings.warn("FoMEmulator is not defined for this year")
            return self.badval

        # Interpolate FoM to the actual values for this sim
        areas = [[i] * 3 for i in areas]
        depths = [depths] * 3
        f = interpolate.interp2d(areas, depths, fom_arr, bounds_error=False)
        fom = f(area, median_depth)[0]
        return fom


class TomographicClusteringSigma8biasMetric(BaseMetric):
    """Compute bias on sigma8 due to spurious contamination of density maps.
    Run as summary metric on NestedLinearMultibandModelMetric.

    Parameters
    ----------
    density_tomograph_model : `dict`
        dictionary containing models calculated for fiducial N(z)s and Cells:
        lmax : numpy.array of int, of shape (Nbins, )
            lmax corresponding to kmax of 0.05
        poly1d_coefs_loglog : numpy.array of float, of shape (Nbins, )
            polynomial fits to log(C_ell) vs log(ell) computed for CCL
        sigma8square_model (float)
            value of sigma8^2 used as fiducal model for CCL
    power_multiplier : `float`, optional
        fraction of power (variance) which is uncorrected
        and thus biases sigma8
    lmin : `int`, optional
        lmin for the analysis
    convert_to_sigma8 : `str`, optional
        Convert the bias to sigma8 instead of sigma8^2
        (via change of variables for the uncertainty)

    Returns
    -------
    result : `float`
        Value of sigma8 bias calculated from this model:
        (sigma8^2_obs - sigma^2_model) / error on sigma8^2_obs
        if `convert_to_sigma8` is True,
        then it is about sigma8 instead of sigma8^2.

    Notes
    -----
    This is a summary metric to be run on the results
    of the NestedLinearMultibandModelMetric.

    NestedLinearMultibandModelMetric converts 6-band depth maps into
    a set of maps (e.g tomographic redshift bins) which describe
    spurious density fluctuations in each bin.

    This summary metric multiplies the maps by the parameter power_multiplier,
    which can be used to describe the fraction of power uncorrected by
    systematics mitigation schemes, computes the total power
    (via angular power spectra with lmin-lmax limits)
    and then infers sigma8^2 via a model of the angular power spectra.
    By taking sigma8_obs minus sigma8_model divided by the uncertainty,
    one derives a bias.
    """

    def __init__(
        self,
        density_tomography_model,
        power_multiplier=0.1,
        lmin=10,
        convert_to_sigma8=True,
        **kwargs,
    ):
        super().__init__(col="metricdata", **kwargs)
        # Set mask_val, so that we receive metric_values.filled(mask_val)
        self.mask_val = hp.UNSEEN
        self.badval = hp.UNSEEN

        self.convert_to_sigma8 = convert_to_sigma8

        self.power_multiplier = power_multiplier
        self.lmin = lmin
        self.density_tomography_model = density_tomography_model
        # to compute angular power spectra and total power,
        # initialize an array of metrics, with the right lmin and lmax.
        self.totalPowerMetrics = [
            TotalPowerMetric(lmin=lmin, lmax=lmax, mask_val=self.mask_val)
            for lmax in density_tomography_model["lmax"]
        ]
        self.areaThresholdMetric = AreaThresholdMetric(
            lower_threshold=hp.UNSEEN,
            upper_threshold=np.inf,
            mask_val=self.mask_val,
        )

    def run(self, data_slice, slice_point=None):
        # need to define an array of bad values for the masked pixels
        badval_arr = np.repeat(self.badval, len(self.density_tomography_model["lmax"]))
        # converts the input recarray to an array
        data_slice_list = [
            badval_arr if isinstance(x, float) else x for x in data_slice["metricdata"].tolist()
        ]
        # should be (nbins, npix)
        data_slice_arr = np.asarray(data_slice_list, dtype=float).T
        # hp.mollview(data_slice_arr[0])
        ### data_slice_arr[data_slice_arr == -666] = hp.UNSEEN  ############
        data_slice_arr[~np.isfinite(data_slice_arr)] = (
            hp.UNSEEN
        )  # need to work with TotalPowerMetric and healpix

        # measure valid sky fractions and total power
        # (via angular power spectra) in each bin.
        # The original metric returns an array at each slice_point (of the
        # original slicer) -- so there is a bit of "rearrangement" that
        # has to happen to be able to pass a np.array with right dtype
        # (i.e. dtype = [("metricdata", float)]) to each call to
        # the AreaThresholdMetric and TotalPowerMetric `run` methods.
        totalsky = 42000
        fskys = np.array(
            [
                self.areaThresholdMetric.run(np.core.records.fromrecords(x, dtype=[("metricdata", float)]))
                / totalsky
                for x in data_slice_arr
            ]
        )  # sky fraction
        spuriousdensitypowers = (
            np.array(
                [
                    self.totalPowerMetrics[i].run(
                        np.core.records.fromrecords(x, dtype=[("metricdata", float)])
                    )
                    for i, x in enumerate(data_slice_arr)
                ]
            )
            / fskys
        )
        print("spuriousdensitypowers:", spuriousdensitypowers)
        print("fskys:", fskys)

        def solve_for_multiplicative_factor(spurious_powers, model_cells, fskys, lmin, power_multiplier):
            """
            Infer multiplicative factor sigma8^2 (and uncertainty)
            from the model Cells and observed total powers
            since it os a Gaussian posterior distribution.
            """
            # solve for multiplicative sigma8^2 term between
            # measured angular power spectra
            # (spurious measured Cells times power_multiplier)
            # and model ones (polynomial model from CCL).
            n_bins = model_cells["lmax"].size
            assert len(spurious_powers) == n_bins
            assert len(fskys) == n_bins
            assert model_cells["poly1d_coefs_loglog"].shape[0] == n_bins
            totalvar_mod = np.zeros((n_bins, 1))
            totalvar_obs = np.zeros((n_bins, 1))
            totalvar_var = np.zeros((n_bins, 1))
            # loop over tomographic bins
            # hardcoded; assumed CCL cosmology
            sigma8square_model = model_cells["sigma8square_model"]
            for i in range(n_bins):
                # get model Cells from polynomial model (in log log space)
                ells = np.arange(lmin, model_cells["lmax"][i])
                polynomial_model = np.poly1d(model_cells["poly1d_coefs_loglog"][i, :])
                cells_model = np.exp(polynomial_model(np.log(ells)))

                # model variance is sum of cells x (2l+1)
                totalvar_mod[i, 0] = np.sum(cells_model * (2 * ells + 1))

                # observations is spurious power  noiseless model
                totalvar_obs[i, 0] = totalvar_mod[i, 0] + spurious_powers[i] * power_multiplier

                # simple model variance of cell based on Gaussian covariance
                cells_var = 2 * cells_model**2 / (2 * ells + 1) / fskys[i]
                totalvar_var[i, 0] = np.sum(cells_var * (2 * ells + 1) ** 2)

            # model assumed sigma8 = 0.8
            # (add CCL cosmology here? or how I obtained them + documentation)
            # results_fractional_spurious_power =
            # totalvar_obs / totalvar_mod - 1.0

            # model Cell variance divided by sigma8^2,
            # which is the common normalization
            transfers = totalvar_mod / sigma8square_model

            # model ratio: formula for posterior distribution on unknown
            # multiplicative factor in multivariate Gaussian likelihood
            FOT = np.sum(transfers[:, 0] * totalvar_obs[:, 0] / totalvar_var[:, 0])
            FTT = np.sum(transfers[:, 0] * transfers[:, 0] / totalvar_var[:, 0])
            # mean and stddev of multiplicative factor
            sigma8square_fit = FOT / FTT
            sigma8square_error = FTT**-0.5

            return sigma8square_fit, sigma8square_error, sigma8square_model

        # solve for the gaussian posterior distribution on sigma8^2
        sigma8square_fit, sigma8square_error, sigma8square_model = solve_for_multiplicative_factor(
            spuriousdensitypowers, self.density_tomography_model, fskys, self.lmin, self.power_multiplier
        )

        results_sigma8_square_bias = (sigma8square_fit - sigma8square_model) / sigma8square_error
        if not self.convert_to_sigma8:
            return results_sigma8_square_bias

        else:

            # turn result into bias on sigma8,
            # via change of variable and simple propagation of uncertainty.
            sigma8_fit = sigma8square_fit**0.5
            sigma8_model = sigma8square_model**0.5
            sigma8_error = 0.5 * sigma8square_error * sigma8_fit / sigma8square_fit
            results_sigma8_bias = (sigma8_fit - sigma8_model) / sigma8_error
<<<<<<< HEAD
            print(sigma8square_model, sigma8square_fit, sigma8square_error, results_sigma8_square_bias)
            print(sigma8_model, sigma8_fit, sigma8_error, results_sigma8_bias)
=======
>>>>>>> 595377f8
            return results_sigma8_bias


class UniformAreaFoMFractionMetric(BaseMetric):
    """?
    Run as summary metric on RIZDetectionCoaddExposureTime.

    Parameters
    ----------
    ?

    Returns
    -------
    ?

    Notes
    -----
    ?
    """

    def __init__(
<<<<<<< HEAD
        self,
        verbose=True,
        nside=32,
        **kwargs,
    ):
        self.mask_val = hp.UNSEEN
        self.verbose = verbose
        self.nside = nside
        names = ["exgal_m5", "riz_exptime"]
        types = [float] * 2
        self.mask_val_arr = np.zeros(1, dtype=list(zip(names, types)))
        self.mask_val_arr["exgal_m5"] = self.mask_val
        self.mask_val_arr["riz_exptime"] = self.mask_val

        self.threebyTwoSummary = StaticProbesFoMEmulatorMetric(
            nside=nside, metric_name="3x2ptFoM", col="exgal_m5"
        )
        super().__init__(col="metricdata", **kwargs)

    def run(self, data_slice, slice_point=None):
        data_slice_list = [
            self.mask_val_arr if isinstance(x, float) else x for x in data_slice["metricdata"].tolist()
        ]
        data_slice_arr = np.asarray(data_slice_list, dtype=self.mask_val_arr.dtype)
        if True:  # apply mask
            ind = data_slice_arr["riz_exptime"] == hp.UNSEEN
            ind |= data_slice_arr["riz_exptime"] == -666
            # ind |= data_slice_arr['riz_exptime'] == 6066
            ind |= ~np.isfinite(data_slice_arr["riz_exptime"])
            # ind |= data_slice_arr['exgal_m5'] == 6066
            ind |= data_slice_arr["exgal_m5"] == hp.UNSEEN
            ind |= data_slice_arr["exgal_m5"] == -666
            ind |= ~np.isfinite(data_slice_arr["exgal_m5"])
            data_slice_arr["exgal_m5"][ind.ravel()] = hp.UNSEEN
            data_slice_arr["riz_exptime"][ind.ravel()] = hp.UNSEEN
        # sanity check
        nside = hp.npix2nside(data_slice["metricdata"].size)
        assert nside == self.nside

        # Let's make code that pulls out the northern/southern galactic regions, and gets statistics of the footprint by region.
        def _is_ngp(ra, dec):
            c = SkyCoord(ra=ra * u.degree, dec=dec * u.degree, frame="icrs")
            lat = c.galactic.b.deg
            return lat >= 0

        def get_stats_by_region(use_map, nside, maskval=0, region="all"):
            if region not in ["all", "north", "south"]:
                raise ValueError("Invalid region %s" % region)
            to_use = use_map > maskval

            if region != "all":
                # Find the north/south part of the map as requested
                npix = hp.nside2npix(nside)
                ra, dec = hp.pix2ang(hp.npix2nside(npix), range(npix), lonlat=True)
                ngp_mask = _is_ngp(ra, dec)
                if region == "north":
                    reg_mask = ngp_mask
                else:
                    reg_mask = ~ngp_mask
                to_use = to_use & reg_mask

            # Calculate the desired stats
            reg_mad = median_abs_deviation(use_map[to_use])
            reg_median = np.median(use_map[to_use])
            reg_std = np.std(use_map[to_use])

            # Return the values
            return (reg_mad, reg_median, reg_std)

        def has_stripes(data_slice, nside, threshold=0.1):
            """
            A utility to find whether a particular routine has stripey features in the exposure time map.
            """
            # Analyze the exposure time map to get MAD, median, std in north/south.
            mad = {}
            med = {}
            frac_scatter = {}
            regions = ["north", "south"]
            for region in regions:
                mad[region], med[region], _ = get_stats_by_region(data_slice, nside, region=region)
                frac_scatter[region] = mad[region] / med[region]
            test_statistic = np.abs(frac_scatter["north"] / frac_scatter["south"] - 1)
            if test_statistic < threshold:
                return False
            else:
                return True

        def apply_clustering(clustering_data):
            # A thin wrapper around sklearn routines (can swap out which one we are using systematically).
            # We fix parameters like `n_clusters` since realistically we know for rolling that we should expect 2 clusters.
            # from sklearn.cluster import SpectralClustering
            # clustering = SpectralClustering(n_clusters=2, assign_labels='discretize', random_state=0).fit(clustering_data)

            clustering = KMeans(n_clusters=2, random_state=0, n_init="auto").fit(clustering_data)
            labels = clustering.labels_ + 1
            return labels

        def expand_labels(depth_map, labels, maskval=0):
            # A utility to apply the labels from a masked version of a depth map back to the entire depth map.
            expanded_labels = np.zeros(hp.nside2npix(nside))
            cutval = maskval + 0.1
            expanded_labels[depth_map > cutval] = labels
            return expanded_labels

        def get_area_stats(depth_map, labels, maskval=0, n_clusters=2):
            # A routine to get some statistics of the clustering: area fractions, median map values
            expanded_labels = expand_labels(depth_map, labels, maskval=maskval)
            cutval = maskval + 0.1
            area_frac = []
            med_val = []
            for i in range(n_clusters):
                new_map = depth_map.copy()
                new_map[expanded_labels != i + 1] = maskval
                this_area_frac = len(new_map[new_map > cutval]) / len(depth_map[depth_map > cutval])
                this_med_val = np.median(new_map[new_map > cutval])
                area_frac.append(this_area_frac)
                med_val.append(this_med_val)
            return area_frac, med_val

        def show_clusters(depth_map, labels, maskval=0, n_clusters=2, min=500, max=3000):
            # A routine to show the clusters found by the unsupervised clustering algorithm (start with original map then 2 clusters).
            expanded_labels = expand_labels(depth_map, labels, maskval=maskval)
            hp.visufunc.mollview(depth_map, min=min, max=max)
            for i in range(n_clusters):
                new_map = depth_map.copy()
                new_map[expanded_labels != i + 1] = maskval
                hp.visufunc.mollview(new_map, min=min, max=max)
            return get_area_stats(depth_map, labels, maskval=maskval, n_clusters=n_clusters)
=======
            self,
            **kwargs,
    ):
        super().__init__(col="metricdata", **kwargs)
        # Set mask_val, so that we receive metric_values.filled(mask_val)
        self.mask_val = hp.UNSEEN

    def run(self, data_slice, slice_point=None):
>>>>>>> 595377f8

        def make_clustering_dataset(depth_map, maskval=0, priority_fac=0.9, nside=64):
            # A utility routine to get a dataset for unsupervised clustering.  Note:
            # - We want the unmasked regions of the depth map only.
            # - We assume masked regions are set to `maskval`, and cut 0.1 magnitudes above that.
            # - We really want it to look at depth fluctuations.  So, we have to rescale the
            #   RA/dec dimensions to avoid them being prioritized because their values are larger and
            #   have more variation than depth.  Currently we rescale RA/dec such that their
            #   standard deviations are 1-priority_fac times the standard deviation of the depth map.
            #   That's why priority_fac is a tunable parameter; it should be between 0 and 1
            if priority_fac < 0 or priority_fac >= 1:
                raise ValueError("priority_fac must lie between 0 and 1")
            theta, phi = hp.pixelfunc.pix2ang(nside, ipix=np.arange(hp.nside2npix(nside)))
            # theta is 0 at the north pole, pi/2 at equator, pi at south pole; phi maps to RA
            ra = np.rad2deg(phi)
            dec = np.rad2deg(0.5 * np.pi - theta)

            # Make a 3D numpy array containing the unmasked regions, including a rescaling factor to prioritize the depth
            n_unmasked = len(depth_map[depth_map > 0.1])
            my_data = np.zeros((n_unmasked, 3))
            cutval = 0.1 + maskval
<<<<<<< HEAD
            my_data[:, 0] = (
                ra[depth_map > cutval]
                * (1 - priority_fac)
                * np.std(depth_map[depth_map > cutval])
                / np.std(ra[depth_map > cutval])
            )
            my_data[:, 1] = (
                dec[depth_map > cutval]
                * (1 - priority_fac)
                * np.std(depth_map[depth_map > cutval])
                / np.std(dec[depth_map > cutval])
            )
            my_data[:, 2] = depth_map[depth_map > cutval]
            return my_data

        # Check for stripiness
        stripes = has_stripes(data_slice_arr["riz_exptime"].ravel(), nside)
=======
            my_data[:, 0] = ra[depth_map > cutval] * (1 - priority_fac) * np.std(
                depth_map[depth_map > cutval]) / np.std(ra[depth_map > cutval])
            my_data[:, 1] = dec[depth_map > cutval] * (1 - priority_fac) * np.std(
                depth_map[depth_map > cutval]) / np.std(dec[depth_map > cutval])
            my_data[:, 2] = depth_map[depth_map > cutval]
            return my_data

            # Check for stripiness

        nside = hp.npix2nside(data_slice.size)
        self.threebyTwoSummary = StaticProbesFoMEmulatorMetric(nside=nside, metric_name="3x2ptFoM")
        stripes = has_stripes(data_slice, nside)
>>>>>>> 595377f8

        if not stripes:
            return 1
        else:
            # Do the clustering if we got to this point
<<<<<<< HEAD
            if self.verbose:
                print("Verbose mode - Carrying out the clustering exercise for this map")
            clustering_data = make_clustering_dataset(data_slice_arr["riz_exptime"].ravel(), nside=nside)
            labels = apply_clustering(clustering_data)
            area_frac, med_val = get_area_stats(data_slice_arr["riz_exptime"].ravel(), labels)
            if self.verbose:
                print("Verbose mode - showing original map and clusters identified for this map")
                show_clusters(data_slice_arr["riz_exptime"].ravel(), labels)
                print("Area fractions", area_frac)
                print("Median exposure time values", med_val)
                print("Median exposure time ratio", np.max(med_val) / np.min(med_val))
=======
            if verbose: print("Verbose mode - Carrying out the clustering exercise for this map")
            clustering_data = make_clustering_dataset(map)
            labels = apply_clustering(clustering_data)
            area_frac, med_val = get_area_stats(data_slice, labels)
            if verbose:
                print("Verbose mode - showing original map and clusters identified for this map")
                show_clusters(data_slice, labels)
                print("Area fractions", area_frac)
                print("Median exposure time values", med_val)
                print("Median exposure time ratio", np.max(med_val)/np.min(med_val))
>>>>>>> 595377f8
                print("Verbose mode - proceeding with area cuts")
            # Get the FoM without/with cuts.  We want to check the FoM for each area, if we're doing cuts, and
            # return the higher one. This will typically be for the larger area, but not necessarily, if the smaller area
            # is deeper.
<<<<<<< HEAD
            expanded_labels = expand_labels(data_slice_arr["riz_exptime"].ravel(), labels)
            my_hpid_1 = expanded_labels == 1  # np.where(expanded_labels == 1)[0]
            my_hpid_2 = expanded_labels == 2  # np.where(expanded_labels == 2)[0]
            # should this be labels or expanded_labels?!

            # copies need to be recarrays
            data_slice_subset_2 = deepcopy(data_slice_arr)
            data_slice_subset_1 = deepcopy(data_slice_arr)
            data_slice_subset_1[my_hpid_2] = self.mask_val_arr
            data_slice_subset_2[my_hpid_1] = self.mask_val_arr
            fom1 = self.threebyTwoSummary.run(data_slice_subset_1)
            fom2 = self.threebyTwoSummary.run(data_slice_subset_2)
            fom = np.max((fom1, fom2))
            fom_total = self.threebyTwoSummary.run(data_slice_arr)
            if self.verbose:
                print("FOMs:", fom1, fom2, fom, fom_total)
            return fom / fom_total
=======
            expanded_labels = expand_labels(data_slice, labels)
            my_hpid_1 = np.where(labels == 1)[0]
            my_hpid_2 = np.where(labels == 2)[0]
            data_slice_subset_1 = copy(data_slice)
            data_slice[my_hpid_2] = hp.UNSEEN
            data_slice_subset_2 = copy(data_slice)
            data_slice[my_hpid_1] = hp.UNSEEN
            fom1 = self.threebyTwoSummary.run(data_slice_subset_1)
            fom2 = self.threebyTwoSummary.run(data_slice_subset_2)
            fom = np.max((fom1, fom2))
            fom_total = self.threebyTwoSummary.run(data_slice)
            return fom / fom_total
>>>>>>> 595377f8
<|MERGE_RESOLUTION|>--- conflicted
+++ resolved
@@ -366,11 +366,8 @@
             sigma8_model = sigma8square_model**0.5
             sigma8_error = 0.5 * sigma8square_error * sigma8_fit / sigma8square_fit
             results_sigma8_bias = (sigma8_fit - sigma8_model) / sigma8_error
-<<<<<<< HEAD
             print(sigma8square_model, sigma8square_fit, sigma8square_error, results_sigma8_square_bias)
             print(sigma8_model, sigma8_fit, sigma8_error, results_sigma8_bias)
-=======
->>>>>>> 595377f8
             return results_sigma8_bias
 
 
@@ -392,7 +389,6 @@
     """
 
     def __init__(
-<<<<<<< HEAD
         self,
         verbose=True,
         nside=32,
@@ -521,16 +517,6 @@
                 new_map[expanded_labels != i + 1] = maskval
                 hp.visufunc.mollview(new_map, min=min, max=max)
             return get_area_stats(depth_map, labels, maskval=maskval, n_clusters=n_clusters)
-=======
-            self,
-            **kwargs,
-    ):
-        super().__init__(col="metricdata", **kwargs)
-        # Set mask_val, so that we receive metric_values.filled(mask_val)
-        self.mask_val = hp.UNSEEN
-
-    def run(self, data_slice, slice_point=None):
->>>>>>> 595377f8
 
         def make_clustering_dataset(depth_map, maskval=0, priority_fac=0.9, nside=64):
             # A utility routine to get a dataset for unsupervised clustering.  Note:
@@ -552,7 +538,6 @@
             n_unmasked = len(depth_map[depth_map > 0.1])
             my_data = np.zeros((n_unmasked, 3))
             cutval = 0.1 + maskval
-<<<<<<< HEAD
             my_data[:, 0] = (
                 ra[depth_map > cutval]
                 * (1 - priority_fac)
@@ -570,26 +555,11 @@
 
         # Check for stripiness
         stripes = has_stripes(data_slice_arr["riz_exptime"].ravel(), nside)
-=======
-            my_data[:, 0] = ra[depth_map > cutval] * (1 - priority_fac) * np.std(
-                depth_map[depth_map > cutval]) / np.std(ra[depth_map > cutval])
-            my_data[:, 1] = dec[depth_map > cutval] * (1 - priority_fac) * np.std(
-                depth_map[depth_map > cutval]) / np.std(dec[depth_map > cutval])
-            my_data[:, 2] = depth_map[depth_map > cutval]
-            return my_data
-
-            # Check for stripiness
-
-        nside = hp.npix2nside(data_slice.size)
-        self.threebyTwoSummary = StaticProbesFoMEmulatorMetric(nside=nside, metric_name="3x2ptFoM")
-        stripes = has_stripes(data_slice, nside)
->>>>>>> 595377f8
 
         if not stripes:
             return 1
         else:
             # Do the clustering if we got to this point
-<<<<<<< HEAD
             if self.verbose:
                 print("Verbose mode - Carrying out the clustering exercise for this map")
             clustering_data = make_clustering_dataset(data_slice_arr["riz_exptime"].ravel(), nside=nside)
@@ -601,23 +571,10 @@
                 print("Area fractions", area_frac)
                 print("Median exposure time values", med_val)
                 print("Median exposure time ratio", np.max(med_val) / np.min(med_val))
-=======
-            if verbose: print("Verbose mode - Carrying out the clustering exercise for this map")
-            clustering_data = make_clustering_dataset(map)
-            labels = apply_clustering(clustering_data)
-            area_frac, med_val = get_area_stats(data_slice, labels)
-            if verbose:
-                print("Verbose mode - showing original map and clusters identified for this map")
-                show_clusters(data_slice, labels)
-                print("Area fractions", area_frac)
-                print("Median exposure time values", med_val)
-                print("Median exposure time ratio", np.max(med_val)/np.min(med_val))
->>>>>>> 595377f8
                 print("Verbose mode - proceeding with area cuts")
             # Get the FoM without/with cuts.  We want to check the FoM for each area, if we're doing cuts, and
             # return the higher one. This will typically be for the larger area, but not necessarily, if the smaller area
             # is deeper.
-<<<<<<< HEAD
             expanded_labels = expand_labels(data_slice_arr["riz_exptime"].ravel(), labels)
             my_hpid_1 = expanded_labels == 1  # np.where(expanded_labels == 1)[0]
             my_hpid_2 = expanded_labels == 2  # np.where(expanded_labels == 2)[0]
@@ -634,18 +591,4 @@
             fom_total = self.threebyTwoSummary.run(data_slice_arr)
             if self.verbose:
                 print("FOMs:", fom1, fom2, fom, fom_total)
-            return fom / fom_total
-=======
-            expanded_labels = expand_labels(data_slice, labels)
-            my_hpid_1 = np.where(labels == 1)[0]
-            my_hpid_2 = np.where(labels == 2)[0]
-            data_slice_subset_1 = copy(data_slice)
-            data_slice[my_hpid_2] = hp.UNSEEN
-            data_slice_subset_2 = copy(data_slice)
-            data_slice[my_hpid_1] = hp.UNSEEN
-            fom1 = self.threebyTwoSummary.run(data_slice_subset_1)
-            fom2 = self.threebyTwoSummary.run(data_slice_subset_2)
-            fom = np.max((fom1, fom2))
-            fom_total = self.threebyTwoSummary.run(data_slice)
-            return fom / fom_total
->>>>>>> 595377f8
+            return fom / fom_total